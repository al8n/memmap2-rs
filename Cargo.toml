[package]
<<<<<<< HEAD
name = "memmapix"
version = "0.7.3"
authors = ["Dan Burkert <dan@danburkert.com>", "Yevhenii Reizner <razrfalcon@gmail.com>", "Al Liu <scygliu1@gmail.com>"]
license = "MIT/Apache-2.0"
repository = "https://github.com/al8n/memmapix"
documentation = "https://docs.rs/memmapix"
description = "No libc, pure Rust cross-platform Rust API for memory-mapped file IO"
keywords = ["mmap", "memory-map", "memmap2", "memmap", "file"]
categories = ["filesystem", "external-ffi-bindings"]
=======
name = "memmap2"
version = "0.7.1"
authors = ["Dan Burkert <dan@danburkert.com>", "Yevhenii Reizner <razrfalcon@gmail.com>"]
license = "MIT OR Apache-2.0"
repository = "https://github.com/RazrFalcon/memmap2-rs"
documentation = "https://docs.rs/memmap2"
description = "Cross-platform Rust API for memory-mapped file IO"
keywords = ["mmap", "memory-map", "io", "file"]
>>>>>>> 53d6e4cb
edition = "2018"

[target.'cfg(unix)'.dependencies]
<<<<<<< HEAD
rustix = { version = "0.37", features = ["fs", "mm", "param"] }
=======
libc = "0.2.143"
>>>>>>> 53d6e4cb

[dev-dependencies]
tempfile = "3"
owning_ref = "0.4.1"<|MERGE_RESOLUTION|>--- conflicted
+++ resolved
@@ -1,7 +1,6 @@
 [package]
-<<<<<<< HEAD
 name = "memmapix"
-version = "0.7.3"
+version = "0.7.4"
 authors = ["Dan Burkert <dan@danburkert.com>", "Yevhenii Reizner <razrfalcon@gmail.com>", "Al Liu <scygliu1@gmail.com>"]
 license = "MIT/Apache-2.0"
 repository = "https://github.com/al8n/memmapix"
@@ -9,24 +8,10 @@
 description = "No libc, pure Rust cross-platform Rust API for memory-mapped file IO"
 keywords = ["mmap", "memory-map", "memmap2", "memmap", "file"]
 categories = ["filesystem", "external-ffi-bindings"]
-=======
-name = "memmap2"
-version = "0.7.1"
-authors = ["Dan Burkert <dan@danburkert.com>", "Yevhenii Reizner <razrfalcon@gmail.com>"]
-license = "MIT OR Apache-2.0"
-repository = "https://github.com/RazrFalcon/memmap2-rs"
-documentation = "https://docs.rs/memmap2"
-description = "Cross-platform Rust API for memory-mapped file IO"
-keywords = ["mmap", "memory-map", "io", "file"]
->>>>>>> 53d6e4cb
 edition = "2018"
 
 [target.'cfg(unix)'.dependencies]
-<<<<<<< HEAD
-rustix = { version = "0.37", features = ["fs", "mm", "param"] }
-=======
-libc = "0.2.143"
->>>>>>> 53d6e4cb
+rustix = { version = "0.38", features = ["fs", "mm", "param"] }
 
 [dev-dependencies]
 tempfile = "3"
