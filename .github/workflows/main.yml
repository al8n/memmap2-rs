name: Rust

on: [push, pull_request]

env:
  CARGO_TERM_COLOR: always

jobs:
  check:
    runs-on: ubuntu-latest
    steps:
    - name: Checkout
      uses: actions/checkout@v3

    - name: Install toolchain
      uses: dtolnay/rust-toolchain@stable
      with:
        targets: x86_64-pc-windows-gnu
        components: clippy, rustfmt

    - name: Run checks
      env:
        CLIPPY_OPTS: --all-targets -- --allow clippy::len_without_is_empty --allow clippy::missing_safety_doc
      run: |
        cargo fmt --check
        cargo clippy $CLIPPY_OPTS
        cargo clippy --target x86_64-pc-windows-gnu $CLIPPY_OPTS

  test-win:
    runs-on: windows-latest
    strategy:
      matrix:
        target:
          - i686-pc-windows-gnu
          - i686-pc-windows-msvc
          - x86_64-pc-windows-gnu
          - x86_64-pc-windows-msvc
    steps:
    - name: Checkout
      uses: actions/checkout@v3

    - name: Install toolchain
      uses: dtolnay/rust-toolchain@master
      with:
        toolchain: stable-${{ matrix.target }}

    - name: Run tests
      run: cargo test --all-features

  test-macos:
    runs-on: macos-latest
    steps:
    - name: Checkout
      uses: actions/checkout@v3

    - name: Install toolchain
      uses: dtolnay/rust-toolchain@stable

    - name: Run tests
      run: cargo test --all-features

  test-linux:
    runs-on: ubuntu-latest
    strategy:
      matrix:
        target:
          - i686-unknown-linux-gnu
          - x86_64-unknown-linux-gnu
    steps:
    - name: Checkout
      uses: actions/checkout@v3

    - name: Install toolchain
      uses: dtolnay/rust-toolchain@master
      with:
        toolchain: stable-${{ matrix.target }}

    - name: Install multilib
      if: ${{ matrix.target == 'i686-unknown-linux-gnu' }}
      run: sudo apt install gcc-multilib

    - name: Run tests
      run: cargo test --all-features

  check-stub:
    runs-on: ubuntu-latest
    steps:
    - name: Checkout
      uses: actions/checkout@v3

    - name: Install toolchain
      uses: dtolnay/rust-toolchain@stable
      with:
        targets: wasm32-unknown-unknown

    - name: Run check
      run: cargo check --all-features --target wasm32-unknown-unknown

  test-msrv:
    runs-on: ubuntu-latest
    steps:
    - name: Checkout
      uses: actions/checkout@v3

    - name: Install toolchain
<<<<<<< HEAD
      uses: actions-rs/toolchain@v1
      with:
        toolchain: 1.56.0
        profile: minimal
        override: true
=======
      uses: dtolnay/rust-toolchain@1.36.0
>>>>>>> 17f01286

    - name: Run tests
      run: cargo test --all-features
  
  tarpaulin:
    name: cargo tarpaulin
    runs-on: ubuntu-latest
    steps:
      - uses: actions/checkout@v2
      - name: Install latest nightly
        uses: actions-rs/toolchain@v1
        with:
          toolchain: nightly
          override: true
          components: rustfmt, clippy
      - uses: actions-rs/install@v0.1
        with:
          crate: cargo-tarpaulin
          version: latest
      - name: Cache ~/.cargo
        uses: actions/cache@v2
        with:
          path: ~/.cargo
          key: ${{ runner.os }}-coverage-dotcargo
      - name: Cache cargo build
        uses: actions/cache@v2
        with:
          path: target
          key: ${{ runner.os }}-coverage-cargo-build-target
      - name: Run cargo check
        uses: actions-rs/cargo@v1
        with:
          command: check
      - name: Run cargo clippy
        uses: actions-rs/cargo@v1
        with:
          command: clippy
      - name: Run tarpaulin
        uses: actions-rs/cargo@v1
        with:
          command: tarpaulin
          args: --run-types Tests,Doctests --features full --workspace --out Xml
      - name: Upload to codecov.io
        uses: codecov/codecov-action@v1.0.2
        with:
          token: ${{ secrets.CODECOV_TOKEN }}
          fail_ci_if_error: true <|MERGE_RESOLUTION|>--- conflicted
+++ resolved
@@ -103,15 +103,11 @@
       uses: actions/checkout@v3
 
     - name: Install toolchain
-<<<<<<< HEAD
       uses: actions-rs/toolchain@v1
       with:
         toolchain: 1.56.0
         profile: minimal
         override: true
-=======
-      uses: dtolnay/rust-toolchain@1.36.0
->>>>>>> 17f01286
 
     - name: Run tests
       run: cargo test --all-features
