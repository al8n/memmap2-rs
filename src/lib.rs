//! A pure Rust cross-platform Rust API for memory mapped buffers.
//!
//! The core functionality is provided by either [`Mmap`] or [`MmapMut`],
//! which correspond to mapping a [`File`] to a [`&[u8]`](https://doc.rust-lang.org/std/primitive.slice.html)
//! or [`&mut [u8]`](https://doc.rust-lang.org/std/primitive.slice.html)
//! respectively. Both function by dereferencing to a slice, allowing the
//! [`Mmap`]/[`MmapMut`] to be used in the same way you would the equivalent slice
//! types.
//!
//! [`File`]: std::fs::File
//!
//! # Examples
//!
//! For simple cases [`Mmap`] can be used directly:
//!
//! ```
//! use std::fs::File;
//! use std::io::Read;
//!
//! use memmapix::Mmap;
//!
//! # fn main() -> std::io::Result<()> {
//! let mut file = File::open("LICENSE-APACHE")?;
//!
//! let mut contents = Vec::new();
//! file.read_to_end(&mut contents)?;
//!
//! let mmap = unsafe { Mmap::map(&file)?  };
//!
//! assert_eq!(&contents[..], &mmap[..]);
//! # Ok(())
//! # }
//! ```
//!
//! However for cases which require configuration of the mapping, then
//! you can use [`MmapOptions`] in order to further configure a mapping
//! before you create it.

#![allow(clippy::len_without_is_empty, clippy::missing_safety_doc)]

#[cfg_attr(unix, path = "unix.rs")]
#[cfg_attr(windows, path = "windows.rs")]
#[cfg_attr(not(any(unix, windows)), path = "stub.rs")]
mod os;
use crate::os::{file_len, MmapInner};

use std::fmt;
#[cfg(not(any(unix, windows)))]
use std::fs::File;
use std::io::{Error, ErrorKind, Result};
use std::isize;
use std::mem;
use std::ops::{Deref, DerefMut};
#[cfg(unix)]
use std::os::unix::io::{AsRawFd, RawFd};
#[cfg(windows)]
use std::os::windows::io::{AsRawHandle, RawHandle};
use std::slice;

#[cfg(unix)]
pub use rustix::mm::Advice;

#[cfg(not(any(unix, windows)))]
pub struct MmapRawDescriptor<'a>(&'a File);

#[cfg(unix)]
pub struct MmapRawDescriptor(RawFd);

#[cfg(windows)]
pub struct MmapRawDescriptor(RawHandle);

pub trait MmapAsRawDesc {
    fn as_raw_desc(&self) -> MmapRawDescriptor;
}

#[cfg(not(any(unix, windows)))]
impl MmapAsRawDesc for &File {
    fn as_raw_desc(&self) -> MmapRawDescriptor {
        MmapRawDescriptor(self)
    }
}

#[cfg(unix)]
impl MmapAsRawDesc for RawFd {
    fn as_raw_desc(&self) -> MmapRawDescriptor {
        MmapRawDescriptor(*self)
    }
}

#[cfg(unix)]
impl<'a, T> MmapAsRawDesc for &'a T
where
    T: AsRawFd,
{
    fn as_raw_desc(&self) -> MmapRawDescriptor {
        MmapRawDescriptor(self.as_raw_fd())
    }
}

#[cfg(windows)]
impl MmapAsRawDesc for RawHandle {
    fn as_raw_desc(&self) -> MmapRawDescriptor {
        MmapRawDescriptor(*self)
    }
}

#[cfg(windows)]
impl<'a, T> MmapAsRawDesc for &'a T
where
    T: AsRawHandle,
{
    fn as_raw_desc(&self) -> MmapRawDescriptor {
        MmapRawDescriptor(self.as_raw_handle())
    }
}

/// A memory map builder, providing advanced options and flags for specifying memory map behavior.
///
/// `MmapOptions` can be used to create an anonymous memory map using [`map_anon()`], or a
/// file-backed memory map using one of [`map()`], [`map_mut()`], [`map_exec()`],
/// [`map_copy()`], or [`map_copy_read_only()`].
///
/// ## Safety
///
/// All file-backed memory map constructors are marked `unsafe` because of the potential for
/// *Undefined Behavior* (UB) using the map if the underlying file is subsequently modified, in or
/// out of process. Applications must consider the risk and take appropriate precautions when
/// using file-backed maps. Solutions such as file permissions, locks or process-private (e.g.
/// unlinked) files exist but are platform specific and limited.
///
/// [`map_anon()`]: MmapOptions::map_anon()
/// [`map()`]: MmapOptions::map()
/// [`map_mut()`]: MmapOptions::map_mut()
/// [`map_exec()`]: MmapOptions::map_exec()
/// [`map_copy()`]: MmapOptions::map_copy()
/// [`map_copy_read_only()`]: MmapOptions::map_copy_read_only()
#[derive(Clone, Debug, Default)]
pub struct MmapOptions {
    offset: u64,
    len: Option<usize>,
    stack: bool,
    populate: bool,
}

impl MmapOptions {
    /// Creates a new set of options for configuring and creating a memory map.
    ///
    /// # Example
    ///
    /// ```
    /// use memmapix::{MmapMut, MmapOptions};
    /// # use std::io::Result;
    ///
    /// # fn main() -> Result<()> {
    /// // Create a new memory map builder.
    /// let mut mmap_options = MmapOptions::new();
    ///
    /// // Configure the memory map builder using option setters, then create
    /// // a memory map using one of `mmap_options.map_anon`, `mmap_options.map`,
    /// // `mmap_options.map_mut`, `mmap_options.map_exec`, or `mmap_options.map_copy`:
    /// let mut mmap: MmapMut = mmap_options.len(36).map_anon()?;
    ///
    /// // Use the memory map:
    /// mmap.copy_from_slice(b"...data to copy to the memory map...");
    /// # Ok(())
    /// # }
    /// ```
    pub fn new() -> MmapOptions {
        MmapOptions::default()
    }

    /// Configures the memory map to start at byte `offset` from the beginning of the file.
    ///
    /// This option has no effect on anonymous memory maps.
    ///
    /// By default, the offset is 0.
    ///
    /// # Example
    ///
    /// ```
    /// use memmapix::MmapOptions;
    /// use std::fs::File;
    ///
    /// # fn main() -> std::io::Result<()> {
    /// let mmap = unsafe {
    ///     MmapOptions::new()
    ///                 .offset(30)
    ///                 .map(&File::open("LICENSE-APACHE")?)?
    /// };
    /// assert_eq!(&b"Apache License"[..],
    ///            &mmap[..14]);
    /// # Ok(())
    /// # }
    /// ```
    pub fn offset(&mut self, offset: u64) -> &mut Self {
        self.offset = offset;
        self
    }

    /// Configures the created memory mapped buffer to be `len` bytes long.
    ///
    /// This option is mandatory for anonymous memory maps.
    ///
    /// For file-backed memory maps, the length will default to the file length.
    ///
    /// # Example
    ///
    /// ```
    /// use memmapix::MmapOptions;
    /// use std::fs::File;
    ///
    /// # fn main() -> std::io::Result<()> {
    /// let mmap = unsafe {
    ///     MmapOptions::new()
    ///                 .len(20)
    ///                 .map(&File::open("README.md")?)?
    /// };
    /// assert_eq!(&b"<div align=\"center\">"[..], &mmap[..]);
    /// # Ok(())
    /// # }
    /// ```
    pub fn len(&mut self, len: usize) -> &mut Self {
        self.len = Some(len);
        self
    }

    /// Returns the configured length, or the length of the provided file.
    fn get_len<T: MmapAsRawDesc>(&self, file: &T) -> Result<usize> {
        self.len.map(Ok).unwrap_or_else(|| {
            let desc = file.as_raw_desc();
            let file_len = file_len(desc.0)?;

            if file_len < self.offset {
                return Err(Error::new(
                    ErrorKind::InvalidData,
                    "memory map offset is larger than length",
                ));
            }
            let len = file_len - self.offset;

            // Rust's slice cannot be larger than isize::MAX.
            // See https://doc.rust-lang.org/std/slice/fn.from_raw_parts.html
            //
            // This is not a problem on 64-bit targets, but on 32-bit one
            // having a file or an anonymous mapping larger than 2GB is quite normal
            // and we have to prevent it.
            //
            // The code below is essentially the same as in Rust's std:
            // https://github.com/rust-lang/rust/blob/db78ab70a88a0a5e89031d7ee4eccec835dcdbde/library/alloc/src/raw_vec.rs#L495
            if mem::size_of::<usize>() < 8 && len > isize::MAX as u64 {
                return Err(Error::new(
                    ErrorKind::InvalidData,
                    "memory map length overflows isize",
                ));
            }

            Ok(len as usize)
        })
    }

    /// Configures the anonymous memory map to be suitable for a process or thread stack.
    ///
    /// This option corresponds to the `MAP_STACK` flag on Linux. It has no effect on Windows.
    ///
    /// This option has no effect on file-backed memory maps.
    ///
    /// # Example
    ///
    /// ```
    /// use memmapix::MmapOptions;
    ///
    /// # fn main() -> std::io::Result<()> {
    /// let stack = MmapOptions::new().stack().len(4096).map_anon();
    /// # Ok(())
    /// # }
    /// ```
    pub fn stack(&mut self) -> &mut Self {
        self.stack = true;
        self
    }

    /// Populate (prefault) page tables for a mapping.
    ///
    /// For a file mapping, this causes read-ahead on the file. This will help to reduce blocking on page faults later.
    ///
    /// This option corresponds to the `MAP_POPULATE` flag on Linux. It has no effect on Windows.
    ///
    /// # Example
    ///
    /// ```
    /// use memmapix::MmapOptions;
    /// use std::fs::File;
    ///
    /// # fn main() -> std::io::Result<()> {
    /// let file = File::open("LICENSE-MIT")?;
    ///
    /// let mmap = unsafe {
    ///     MmapOptions::new().populate().map(&file)?
    /// };
    ///
    /// assert_eq!(&b"Copyright"[..], &mmap[..9]);
    /// # Ok(())
    /// # }
    /// ```
    pub fn populate(&mut self) -> &mut Self {
        self.populate = true;
        self
    }

    /// Creates a read-only memory map backed by a file.
    ///
    /// # Errors
    ///
    /// This method returns an error when the underlying system call fails, which can happen for a
    /// variety of reasons, such as when the file is not open with read permissions.
    ///
    /// # Example
    ///
    /// ```
    /// use memmapix::MmapOptions;
    /// use std::fs::File;
    /// use std::io::Read;
    ///
    /// # fn main() -> std::io::Result<()> {
    /// let mut file = File::open("LICENSE-APACHE")?;
    ///
    /// let mut contents = Vec::new();
    /// file.read_to_end(&mut contents)?;
    ///
    /// let mmap = unsafe {
    ///     MmapOptions::new().map(&file)?
    /// };
    ///
    /// assert_eq!(&contents[..], &mmap[..]);
    /// # Ok(())
    /// # }
    /// ```
    pub unsafe fn map<T: MmapAsRawDesc>(&self, file: T) -> Result<Mmap> {
        let desc = file.as_raw_desc();

        MmapInner::map(self.get_len(&file)?, desc.0, self.offset, self.populate)
            .map(|inner| Mmap { inner })
    }

    /// Creates a readable and executable memory map backed by a file.
    ///
    /// # Errors
    ///
    /// This method returns an error when the underlying system call fails, which can happen for a
    /// variety of reasons, such as when the file is not open with read permissions.
    pub unsafe fn map_exec<T: MmapAsRawDesc>(&self, file: T) -> Result<Mmap> {
        let desc = file.as_raw_desc();

        MmapInner::map_exec(self.get_len(&file)?, desc.0, self.offset, self.populate)
            .map(|inner| Mmap { inner })
    }

    /// Creates a writeable memory map backed by a file.
    ///
    /// # Errors
    ///
    /// This method returns an error when the underlying system call fails, which can happen for a
    /// variety of reasons, such as when the file is not open with read and write permissions.
    ///
    /// # Example
    ///
    /// ```
    /// # extern crate memmapix;
    /// # extern crate tempfile;
    /// #
    /// use std::fs::OpenOptions;
    /// use std::path::PathBuf;
    ///
    /// use memmapix::MmapOptions;
    /// #
    /// # fn main() -> std::io::Result<()> {
    /// # let tempdir = tempfile::tempdir()?;
    /// let path: PathBuf = /* path to file */
    /// #   tempdir.path().join("map_mut");
    /// let file = OpenOptions::new().read(true).write(true).create(true).open(&path)?;
    /// file.set_len(13)?;
    ///
    /// let mut mmap = unsafe {
    ///     MmapOptions::new().map_mut(&file)?
    /// };
    ///
    /// mmap.copy_from_slice(b"Hello, world!");
    /// # Ok(())
    /// # }
    /// ```
    pub unsafe fn map_mut<T: MmapAsRawDesc>(&self, file: T) -> Result<MmapMut> {
        let desc = file.as_raw_desc();

        MmapInner::map_mut(self.get_len(&file)?, desc.0, self.offset, self.populate)
            .map(|inner| MmapMut { inner })
    }

    /// Creates a copy-on-write memory map backed by a file.
    ///
    /// Data written to the memory map will not be visible by other processes,
    /// and will not be carried through to the underlying file.
    ///
    /// # Errors
    ///
    /// This method returns an error when the underlying system call fails, which can happen for a
    /// variety of reasons, such as when the file is not open with writable permissions.
    ///
    /// # Example
    ///
    /// ```
    /// use memmapix::MmapOptions;
    /// use std::fs::File;
    /// use std::io::Write;
    ///
    /// # fn main() -> std::io::Result<()> {
    /// let file = File::open("LICENSE-APACHE")?;
    /// let mut mmap = unsafe { MmapOptions::new().map_copy(&file)? };
    /// (&mut mmap[..]).write_all(b"Hello, world!")?;
    /// # Ok(())
    /// # }
    /// ```
    pub unsafe fn map_copy<T: MmapAsRawDesc>(&self, file: T) -> Result<MmapMut> {
        let desc = file.as_raw_desc();

        MmapInner::map_copy(self.get_len(&file)?, desc.0, self.offset, self.populate)
            .map(|inner| MmapMut { inner })
    }

    /// Creates a copy-on-write read-only memory map backed by a file.
    ///
    /// # Errors
    ///
    /// This method returns an error when the underlying system call fails, which can happen for a
    /// variety of reasons, such as when the file is not open with read permissions.
    ///
    /// # Example
    ///
    /// ```
    /// use memmapix::MmapOptions;
    /// use std::fs::File;
    /// use std::io::Read;
    ///
    /// # fn main() -> std::io::Result<()> {
    /// let mut file = File::open("README.md")?;
    ///
    /// let mut contents = Vec::new();
    /// file.read_to_end(&mut contents)?;
    ///
    /// let mmap = unsafe {
    ///     MmapOptions::new().map_copy_read_only(&file)?
    /// };
    ///
    /// assert_eq!(&contents[..], &mmap[..]);
    /// # Ok(())
    /// # }
    /// ```
    pub unsafe fn map_copy_read_only<T: MmapAsRawDesc>(&self, file: T) -> Result<Mmap> {
        let desc = file.as_raw_desc();

        MmapInner::map_copy_read_only(self.get_len(&file)?, desc.0, self.offset, self.populate)
            .map(|inner| Mmap { inner })
    }

    /// Creates an anonymous memory map.
    ///
    /// The memory map length should be configured using [`MmapOptions::len()`]
    /// before creating an anonymous memory map, otherwise a zero-length mapping
    /// will be crated.
    ///
    /// # Errors
    ///
    /// This method returns an error when the underlying system call fails or
    /// when `len > isize::MAX`.
    pub fn map_anon(&self) -> Result<MmapMut> {
        let len = self.len.unwrap_or(0);

        // See get_len() for details.
        if mem::size_of::<usize>() < 8 && len > isize::MAX as usize {
            return Err(Error::new(
                ErrorKind::InvalidData,
                "memory map length overflows isize",
            ));
        }

        MmapInner::map_anon(len, self.stack, self.populate).map(|inner| MmapMut { inner })
    }

    /// Creates a raw memory map.
    ///
    /// # Errors
    ///
    /// This method returns an error when the underlying system call fails, which can happen for a
    /// variety of reasons, such as when the file is not open with read and write permissions.
    pub fn map_raw<T: MmapAsRawDesc>(&self, file: T) -> Result<MmapRaw> {
        let desc = file.as_raw_desc();

        MmapInner::map_mut(self.get_len(&file)?, desc.0, self.offset, self.populate)
            .map(|inner| MmapRaw { inner })
    }

    /// Creates a read-only raw memory map
    ///
    /// This is primarily useful to avoid intermediate `Mmap` instances when
    /// read-only access to files modified elsewhere are required.
    ///
    /// # Errors
    ///
    /// This method returns an error when the underlying system call fails
    pub fn map_raw_read_only<T: MmapAsRawDesc>(&self, file: T) -> Result<MmapRaw> {
        let desc = file.as_raw_desc();

        MmapInner::map(self.get_len(&file)?, desc.0, self.offset, self.populate)
            .map(|inner| MmapRaw { inner })
    }
}

/// A handle to an immutable memory mapped buffer.
///
/// A `Mmap` may be backed by a file, or it can be anonymous map, backed by volatile memory. Use
/// [`MmapOptions`] or [`map()`] to create a file-backed memory map. To create an immutable
/// anonymous memory map, first create a mutable anonymous memory map, and then make it immutable
/// with [`MmapMut::make_read_only()`].
///
/// A file backed `Mmap` is created by `&File` reference, and will remain valid even after the
/// `File` is dropped. In other words, the `Mmap` handle is completely independent of the `File`
/// used to create it. For consistency, on some platforms this is achieved by duplicating the
/// underlying file handle. The memory will be unmapped when the `Mmap` handle is dropped.
///
/// Dereferencing and accessing the bytes of the buffer may result in page faults (e.g. swapping
/// the mapped pages into physical memory) though the details of this are platform specific.
///
/// `Mmap` is [`Sync`](std::marker::Sync) and [`Send`](std::marker::Send).
///
/// ## Safety
///
/// All file-backed memory map constructors are marked `unsafe` because of the potential for
/// *Undefined Behavior* (UB) using the map if the underlying file is subsequently modified, in or
/// out of process. Applications must consider the risk and take appropriate precautions when using
/// file-backed maps. Solutions such as file permissions, locks or process-private (e.g. unlinked)
/// files exist but are platform specific and limited.
///
/// ## Example
///
/// ```
/// use memmapix::MmapOptions;
/// use std::io::Write;
/// use std::fs::File;
///
/// # fn main() -> std::io::Result<()> {
/// let file = File::open("README.md")?;
/// let mmap = unsafe { MmapOptions::new().map(&file)? };
/// assert_eq!(b"<div align=\"center\">", &mmap[0..20]);
/// # Ok(())
/// # }
/// ```
///
/// See [`MmapMut`] for the mutable version.
///
/// [`map()`]: Mmap::map()
pub struct Mmap {
    inner: MmapInner,
}

impl Mmap {
    /// Creates a read-only memory map backed by a file.
    ///
    /// This is equivalent to calling `MmapOptions::new().map(file)`.
    ///
    /// # Errors
    ///
    /// This method returns an error when the underlying system call fails, which can happen for a
    /// variety of reasons, such as when the file is not open with read permissions.
    ///
    /// # Example
    ///
    /// ```
    /// use std::fs::File;
    /// use std::io::Read;
    ///
    /// use memmapix::Mmap;
    ///
    /// # fn main() -> std::io::Result<()> {
    /// let mut file = File::open("LICENSE-APACHE")?;
    ///
    /// let mut contents = Vec::new();
    /// file.read_to_end(&mut contents)?;
    ///
    /// let mmap = unsafe { Mmap::map(&file)?  };
    ///
    /// assert_eq!(&contents[..], &mmap[..]);
    /// # Ok(())
    /// # }
    /// ```
    pub unsafe fn map<T: MmapAsRawDesc>(file: T) -> Result<Mmap> {
        MmapOptions::new().map(file)
    }

    /// Transition the memory map to be writable.
    ///
    /// If the memory map is file-backed, the file must have been opened with write permissions.
    ///
    /// # Errors
    ///
    /// This method returns an error when the underlying system call fails, which can happen for a
    /// variety of reasons, such as when the file is not open with writable permissions.
    ///
    /// # Example
    ///
    /// ```
    /// # extern crate memmapix;
    /// # extern crate tempfile;
    /// #
    /// use memmapix::Mmap;
    /// use std::ops::DerefMut;
    /// use std::io::Write;
    /// # use std::fs::OpenOptions;
    ///
    /// # fn main() -> std::io::Result<()> {
    /// # let tempdir = tempfile::tempdir()?;
    /// let file = /* file opened with write permissions */
    /// #          OpenOptions::new()
    /// #                      .read(true)
    /// #                      .write(true)
    /// #                      .create(true)
    /// #                      .open(tempdir.path()
    /// #                      .join("make_mut"))?;
    /// # file.set_len(128)?;
    /// let mmap = unsafe { Mmap::map(&file)? };
    /// // ... use the read-only memory map ...
    /// let mut mut_mmap = mmap.make_mut()?;
    /// mut_mmap.deref_mut().write_all(b"hello, world!")?;
    /// # Ok(())
    /// # }
    /// ```
    pub fn make_mut(mut self) -> Result<MmapMut> {
        self.inner.make_mut()?;
        Ok(MmapMut { inner: self.inner })
    }

    /// Advise OS how this memory map will be accessed. Only supported on Unix.
    ///
    /// See [madvise()](https://man7.org/linux/man-pages/man2/madvise.2.html) map page.
    #[cfg(unix)]
    pub fn advise(&self, advice: rustix::mm::Advice) -> Result<()> {
        self.inner.advise(advice, 0, self.inner.len())
    }

    /// Advise OS how this range of memory map will be accessed.
    ///
    /// The offset and length must be in the bounds of the memory map.
    ///
    /// Only supported on Unix.
    ///
    /// See [madvise()](https://man7.org/linux/man-pages/man2/madvise.2.html) map page.
    #[cfg(unix)]
    pub fn advise_range(&self, advice: Advice, offset: usize, len: usize) -> Result<()> {
        self.inner.advise(advice, offset, len)
    }

    /// Lock the memory map in `[offset..offset + data_size]` into RAM. Only supported on Unix.
    ///
    /// See [mlock()](https://man7.org/linux/man-pages/man2/mlock.2.html) map page.
    #[inline]
    #[cfg(unix)]
    pub fn mlock_segment(&self, data_size: usize, offset: usize) -> Result<()> {
        self.inner.mlock_segment(data_size, offset)
    }

    /// Unlock the memory map in `[offset..offset + data_size]`. Only supported on Unix.
    ///
    /// See [munlock()](https://man7.org/linux/man-pages/man2/munlock.2.html) map page.
    #[inline]
    #[cfg(unix)]
    pub fn munlock_segment(&self, data_size: usize, offset: usize) -> Result<()> {
        self.inner.munlock_segment(data_size, offset)
    }

    /// Lock the whole memory map into RAM. Only supported on Unix.
    ///
    /// See [mlock()](https://man7.org/linux/man-pages/man2/mlock.2.html) map page.
    #[cfg(unix)]
<<<<<<< HEAD
    pub fn mlock(&self) -> Result<()> {
        self.inner.mlock()
=======
    pub fn lock(&self) -> Result<()> {
        self.inner.lock()
>>>>>>> 53d6e4cb
    }

    /// Unlock the whole memory map. Only supported on Unix.
    ///
    /// See [munlock()](https://man7.org/linux/man-pages/man2/munlock.2.html) map page.
    #[cfg(unix)]
<<<<<<< HEAD
    pub fn munlock(&self) -> Result<()> {
        self.inner.munlock()
=======
    pub fn unlock(&self) -> Result<()> {
        self.inner.unlock()
>>>>>>> 53d6e4cb
    }

    /// Adjust the size of the memory mapping.
    ///
    /// This will try to resize the memory mapping in place. If
    /// [`RemapOptions::may_move`] is specified it will move the mapping if it
    /// could not resize in place, otherwise it will error.
    ///
    /// Only supported on Linux.
    ///
    /// See the [`mremap(2)`] man page.
    ///
    /// # Safety
    ///
    /// Resizing the memory mapping beyond the end of the mapped file will
    /// result in UB should you happen to access memory beyond the end of the
    /// file.
    ///
    /// [`mremap(2)`]: https://man7.org/linux/man-pages/man2/mremap.2.html
    #[cfg(target_os = "linux")]
    pub unsafe fn remap(&mut self, new_len: usize, options: RemapOptions) -> Result<()> {
        self.inner.remap(new_len, options)
    }
}

#[cfg(feature = "stable_deref_trait")]
unsafe impl stable_deref_trait::StableDeref for Mmap {}

impl Deref for Mmap {
    type Target = [u8];

    #[inline]
    fn deref(&self) -> &[u8] {
        unsafe { slice::from_raw_parts(self.inner.ptr(), self.inner.len()) }
    }
}

impl AsRef<[u8]> for Mmap {
    #[inline]
    fn as_ref(&self) -> &[u8] {
        self.deref()
    }
}

impl fmt::Debug for Mmap {
    fn fmt(&self, fmt: &mut fmt::Formatter) -> fmt::Result {
        fmt.debug_struct("Mmap")
            .field("ptr", &self.as_ptr())
            .field("len", &self.len())
            .finish()
    }
}

/// A handle to a raw memory mapped buffer.
///
/// This struct never hands out references to its interior, only raw pointers.
/// This can be helpful when creating shared memory maps between untrusted processes.
pub struct MmapRaw {
    inner: MmapInner,
}

impl MmapRaw {
    /// Creates a writeable memory map backed by a file.
    ///
    /// This is equivalent to calling `MmapOptions::new().map_raw(file)`.
    ///
    /// # Errors
    ///
    /// This method returns an error when the underlying system call fails, which can happen for a
    /// variety of reasons, such as when the file is not open with read and write permissions.
    pub fn map_raw<T: MmapAsRawDesc>(file: T) -> Result<MmapRaw> {
        MmapOptions::new().map_raw(file)
    }

    /// Returns a raw pointer to the memory mapped file.
    ///
    /// Before dereferencing this pointer, you have to make sure that the file has not been
    /// truncated since the memory map was created.
    /// Avoiding this will not introduce memory safety issues in Rust terms,
    /// but will cause SIGBUS (or equivalent) signal.
    #[inline]
    pub fn as_ptr(&self) -> *const u8 {
        self.inner.ptr()
    }

    /// Returns an unsafe mutable pointer to the memory mapped file.
    ///
    /// Before dereferencing this pointer, you have to make sure that the file has not been
    /// truncated since the memory map was created.
    /// Avoiding this will not introduce memory safety issues in Rust terms,
    /// but will cause SIGBUS (or equivalent) signal.
    #[inline]
    pub fn as_mut_ptr(&self) -> *mut u8 {
        self.inner.ptr() as _
    }

    /// Returns the length in bytes of the memory map.
    ///
    /// Note that truncating the file can cause the length to change (and render this value unusable).
    #[inline]
    pub fn len(&self) -> usize {
        self.inner.len()
    }

    /// Returns if the memory map is empty.
    #[inline]
    pub fn is_empty(&self) -> bool {
        self.inner.len() == 0
    }

    /// Flushes outstanding memory map modifications to disk.
    ///
    /// When this method returns with a non-error result, all outstanding changes to a file-backed
    /// memory map are guaranteed to be durably stored. The file's metadata (including last
    /// modification timestamp) may not be updated.
    ///
    /// # Example
    ///
    /// ```
    /// # extern crate memmapix;
    /// # extern crate tempfile;
    /// #
    /// use std::fs::OpenOptions;
    /// use std::io::Write;
    /// use std::path::PathBuf;
    /// use std::slice;
    ///
    /// use memmapix::MmapRaw;
    ///
    /// # fn main() -> std::io::Result<()> {
    /// let tempdir = tempfile::tempdir()?;
    /// let path: PathBuf = /* path to file */
    /// #   tempdir.path().join("flush");
    /// let file = OpenOptions::new().read(true).write(true).create(true).open(&path)?;
    /// file.set_len(128)?;
    ///
    /// let mut mmap = unsafe { MmapRaw::map_raw(&file)? };
    ///
    /// let mut memory = unsafe { slice::from_raw_parts_mut(mmap.as_mut_ptr(), 128) };
    /// memory.write_all(b"Hello, world!")?;
    /// mmap.flush()?;
    /// # Ok(())
    /// # }
    /// ```
    pub fn flush(&self) -> Result<()> {
        let len = self.len();
        self.inner.flush(0, len)
    }

    /// Asynchronously flushes outstanding memory map modifications to disk.
    ///
    /// This method initiates flushing modified pages to durable storage, but it will not wait for
    /// the operation to complete before returning. The file's metadata (including last
    /// modification timestamp) may not be updated.
    pub fn flush_async(&self) -> Result<()> {
        let len = self.len();
        self.inner.flush_async(0, len)
    }

    /// Flushes outstanding memory map modifications in the range to disk.
    ///
    /// The offset and length must be in the bounds of the memory map.
    ///
    /// When this method returns with a non-error result, all outstanding changes to a file-backed
    /// memory in the range are guaranteed to be durable stored. The file's metadata (including
    /// last modification timestamp) may not be updated. It is not guaranteed the only the changes
    /// in the specified range are flushed; other outstanding changes to the memory map may be
    /// flushed as well.
    pub fn flush_range(&self, offset: usize, len: usize) -> Result<()> {
        self.inner.flush(offset, len)
    }

    /// Asynchronously flushes outstanding memory map modifications in the range to disk.
    ///
    /// The offset and length must be in the bounds of the memory map.
    ///
    /// This method initiates flushing modified pages to durable storage, but it will not wait for
    /// the operation to complete before returning. The file's metadata (including last
    /// modification timestamp) may not be updated. It is not guaranteed that the only changes
    /// flushed are those in the specified range; other outstanding changes to the memory map may
    /// be flushed as well.
    pub fn flush_async_range(&self, offset: usize, len: usize) -> Result<()> {
        self.inner.flush_async(offset, len)
    }

    /// Advise OS how this memory map will be accessed. Only supported on Unix.
    ///
    /// See [madvise()](https://man7.org/linux/man-pages/man2/madvise.2.html) map page.
    #[cfg(unix)]
    pub fn advise(&self, advice: Advice) -> Result<()> {
        self.inner.advise(advice, 0, self.inner.len())
    }

    /// Advise OS how this range of memory map will be accessed.
    ///
    /// The offset and length must be in the bounds of the memory map.
    ///
    /// Only supported on Unix.
    ///
    /// See [madvise()](https://man7.org/linux/man-pages/man2/madvise.2.html) map page.
    #[cfg(unix)]
    pub fn advise_range(
        &self,
        advice: rustix::mm::Advice,
        offset: usize,
        len: usize,
    ) -> Result<()> {
        self.inner.advise(advice, offset, len)
    }

    /// Lock the whole memory map into RAM. Only supported on Unix.
    ///
    /// See [mlock()](https://man7.org/linux/man-pages/man2/mlock.2.html) map page.
    #[cfg(unix)]
<<<<<<< HEAD
    pub fn mlock(&self) -> Result<()> {
        self.inner.mlock()
=======
    pub fn lock(&self) -> Result<()> {
        self.inner.lock()
>>>>>>> 53d6e4cb
    }

    /// Unlock the whole memory map. Only supported on Unix.
    ///
    /// See [munlock()](https://man7.org/linux/man-pages/man2/munlock.2.html) map page.
    #[cfg(unix)]
<<<<<<< HEAD
    pub fn munlock(&self) -> Result<()> {
        self.inner.munlock()
    }

    /// Lock the memory map in `[offset..offset + data_size]` into RAM. Only supported on Unix.
    ///
    /// See [mlock()](https://man7.org/linux/man-pages/man2/mlock.2.html) map page.
    #[inline]
    #[cfg(unix)]
    pub fn mlock_segment(&self, data_size: usize, offset: usize) -> Result<()> {
        self.inner.mlock_segment(data_size, offset)
    }

    /// Unlock the memory map in `[offset..offset + data_size]`. Only supported on Unix.
    ///
    /// See [munlock()](https://man7.org/linux/man-pages/man2/munlock.2.html) map page.
    #[inline]
    #[cfg(unix)]
    pub fn munlock_segment(&self, data_size: usize, offset: usize) -> Result<()> {
        self.inner.munlock_segment(data_size, offset)
=======
    pub fn unlock(&self) -> Result<()> {
        self.inner.unlock()
>>>>>>> 53d6e4cb
    }

    /// Adjust the size of the memory mapping.
    ///
    /// This will try to resize the memory mapping in place. If
    /// [`RemapOptions::may_move`] is specified it will move the mapping if it
    /// could not resize in place, otherwise it will error.
    ///
    /// Only supported on Linux.
    ///
    /// See the [`mremap(2)`] man page.
    ///
    /// # Safety
    ///
    /// Resizing the memory mapping beyond the end of the mapped file will
    /// result in UB should you happen to access memory beyond the end of the
    /// file.
    ///
    /// [`mremap(2)`]: https://man7.org/linux/man-pages/man2/mremap.2.html
    #[cfg(target_os = "linux")]
    pub unsafe fn remap(&mut self, new_len: usize, options: RemapOptions) -> Result<()> {
        self.inner.remap(new_len, options)
    }
}

impl fmt::Debug for MmapRaw {
    fn fmt(&self, fmt: &mut fmt::Formatter) -> fmt::Result {
        fmt.debug_struct("MmapRaw")
            .field("ptr", &self.as_ptr())
            .field("len", &self.len())
            .finish()
    }
}

impl From<Mmap> for MmapRaw {
    fn from(value: Mmap) -> Self {
        Self { inner: value.inner }
    }
}

impl From<MmapMut> for MmapRaw {
    fn from(value: MmapMut) -> Self {
        Self { inner: value.inner }
    }
}

/// A handle to a mutable memory mapped buffer.
///
/// A file-backed `MmapMut` buffer may be used to read from or write to a file. An anonymous
/// `MmapMut` buffer may be used any place that an in-memory byte buffer is needed. Use
/// [`MmapMut::map_mut()`] and [`MmapMut::map_anon()`] to create a mutable memory map of the
/// respective types, or [`MmapOptions::map_mut()`] and [`MmapOptions::map_anon()`] if non-default
/// options are required.
///
/// A file backed `MmapMut` is created by `&File` reference, and will remain valid even after the
/// `File` is dropped. In other words, the `MmapMut` handle is completely independent of the `File`
/// used to create it. For consistency, on some platforms this is achieved by duplicating the
/// underlying file handle. The memory will be unmapped when the `MmapMut` handle is dropped.
///
/// Dereferencing and accessing the bytes of the buffer may result in page faults (e.g. swapping
/// the mapped pages into physical memory) though the details of this are platform specific.
///
/// `Mmap` is [`Sync`](std::marker::Sync) and [`Send`](std::marker::Send).
///
/// See [`Mmap`] for the immutable version.
///
/// ## Safety
///
/// All file-backed memory map constructors are marked `unsafe` because of the potential for
/// *Undefined Behavior* (UB) using the map if the underlying file is subsequently modified, in or
/// out of process. Applications must consider the risk and take appropriate precautions when using
/// file-backed maps. Solutions such as file permissions, locks or process-private (e.g. unlinked)
/// files exist but are platform specific and limited.
pub struct MmapMut {
    inner: MmapInner,
}

impl MmapMut {
    /// Creates a writeable memory map backed by a file.
    ///
    /// This is equivalent to calling `MmapOptions::new().map_mut(file)`.
    ///
    /// # Errors
    ///
    /// This method returns an error when the underlying system call fails, which can happen for a
    /// variety of reasons, such as when the file is not open with read and write permissions.
    ///
    /// # Example
    ///
    /// ```
    /// # extern crate memmapix;
    /// # extern crate tempfile;
    /// #
    /// use std::fs::OpenOptions;
    /// use std::path::PathBuf;
    ///
    /// use memmapix::MmapMut;
    /// #
    /// # fn main() -> std::io::Result<()> {
    /// # let tempdir = tempfile::tempdir()?;
    /// let path: PathBuf = /* path to file */
    /// #   tempdir.path().join("map_mut");
    /// let file = OpenOptions::new()
    ///                        .read(true)
    ///                        .write(true)
    ///                        .create(true)
    ///                        .open(&path)?;
    /// file.set_len(13)?;
    ///
    /// let mut mmap = unsafe { MmapMut::map_mut(&file)? };
    ///
    /// mmap.copy_from_slice(b"Hello, world!");
    /// # Ok(())
    /// # }
    /// ```
    pub unsafe fn map_mut<T: MmapAsRawDesc>(file: T) -> Result<MmapMut> {
        MmapOptions::new().map_mut(file)
    }

    /// Creates an anonymous memory map.
    ///
    /// This is equivalent to calling `MmapOptions::new().len(length).map_anon()`.
    ///
    /// # Errors
    ///
    /// This method returns an error when the underlying system call fails or
    /// when `len > isize::MAX`.
    pub fn map_anon(length: usize) -> Result<MmapMut> {
        MmapOptions::new().len(length).map_anon()
    }

    /// Lock the whole memory map into RAM. Only supported on Unix.
    ///
    /// See [mlock()](https://man7.org/linux/man-pages/man2/mlock.2.html) map page.
    #[cfg(unix)]
    pub fn lock(&self) -> Result<()> {
        self.inner.mlock()
    }

    /// Unlock the whole memory map. Only supported on Unix.
    ///
    /// See [munlock()](https://man7.org/linux/man-pages/man2/munlock.2.html) map page.
    #[cfg(unix)]
    pub fn unlock(&self) -> Result<()> {
        self.inner.munlock()
    }

    /// Lock the memory map segment in `[offset..offset + data_size]` into RAM. Only supported on Unix.
    ///
    /// See [mlock()](https://man7.org/linux/man-pages/man2/mlock.2.html) map page.
    #[inline]
    #[cfg(unix)]
    pub fn mlock_segment(&self, data_size: usize, offset: usize) -> Result<()> {
        self.inner.mlock_segment(data_size, offset)
    }

    /// Unlock the memory map segment in `[offset..offset + data_size]`. Only supported on Unix.
    ///
    /// See [munlock()](https://man7.org/linux/man-pages/man2/munlock.2.html) map page.
    #[inline]
    #[cfg(unix)]
    pub fn munlock_segment(&self, data_size: usize, offset: usize) -> Result<()> {
        self.inner.munlock_segment(data_size, offset)
    }

    /// Flushes outstanding memory map modifications to disk.
    ///
    /// When this method returns with a non-error result, all outstanding changes to a file-backed
    /// memory map are guaranteed to be durably stored. The file's metadata (including last
    /// modification timestamp) may not be updated.
    ///
    /// # Example
    ///
    /// ```
    /// # extern crate memmapix;
    /// # extern crate tempfile;
    /// #
    /// use std::fs::OpenOptions;
    /// use std::io::Write;
    /// use std::path::PathBuf;
    ///
    /// use memmapix::MmapMut;
    ///
    /// # fn main() -> std::io::Result<()> {
    /// # let tempdir = tempfile::tempdir()?;
    /// let path: PathBuf = /* path to file */
    /// #   tempdir.path().join("flush");
    /// let file = OpenOptions::new().read(true).write(true).create(true).open(&path)?;
    /// file.set_len(128)?;
    ///
    /// let mut mmap = unsafe { MmapMut::map_mut(&file)? };
    ///
    /// (&mut mmap[..]).write_all(b"Hello, world!")?;
    /// mmap.flush()?;
    /// # Ok(())
    /// # }
    /// ```
    pub fn flush(&self) -> Result<()> {
        let len = self.len();
        self.inner.flush(0, len)
    }

    /// Asynchronously flushes outstanding memory map modifications to disk.
    ///
    /// This method initiates flushing modified pages to durable storage, but it will not wait for
    /// the operation to complete before returning. The file's metadata (including last
    /// modification timestamp) may not be updated.
    pub fn flush_async(&self) -> Result<()> {
        let len = self.len();
        self.inner.flush_async(0, len)
    }

    /// Flushes outstanding memory map modifications in the range to disk.
    ///
    /// The offset and length must be in the bounds of the memory map.
    ///
    /// When this method returns with a non-error result, all outstanding changes to a file-backed
    /// memory in the range are guaranteed to be durable stored. The file's metadata (including
    /// last modification timestamp) may not be updated. It is not guaranteed the only the changes
    /// in the specified range are flushed; other outstanding changes to the memory map may be
    /// flushed as well.
    pub fn flush_range(&self, offset: usize, len: usize) -> Result<()> {
        self.inner.flush(offset, len)
    }

    /// Asynchronously flushes outstanding memory map modifications in the range to disk.
    ///
    /// The offset and length must be in the bounds of the memory map.
    ///
    /// This method initiates flushing modified pages to durable storage, but it will not wait for
    /// the operation to complete before returning. The file's metadata (including last
    /// modification timestamp) may not be updated. It is not guaranteed that the only changes
    /// flushed are those in the specified range; other outstanding changes to the memory map may
    /// be flushed as well.
    pub fn flush_async_range(&self, offset: usize, len: usize) -> Result<()> {
        self.inner.flush_async(offset, len)
    }

    /// Returns an immutable version of this memory mapped buffer.
    ///
    /// If the memory map is file-backed, the file must have been opened with read permissions.
    ///
    /// # Errors
    ///
    /// This method returns an error when the underlying system call fails, which can happen for a
    /// variety of reasons, such as when the file has not been opened with read permissions.
    ///
    /// # Example
    ///
    /// ```
    /// # extern crate memmapix;
    /// #
    /// use std::io::Write;
    /// use std::path::PathBuf;
    ///
    /// use memmapix::{Mmap, MmapMut};
    ///
    /// # fn main() -> std::io::Result<()> {
    /// let mut mmap = MmapMut::map_anon(128)?;
    ///
    /// (&mut mmap[..]).write(b"Hello, world!")?;
    ///
    /// let mmap: Mmap = mmap.make_read_only()?;
    /// # Ok(())
    /// # }
    /// ```
    pub fn make_read_only(mut self) -> Result<Mmap> {
        self.inner.make_read_only()?;
        Ok(Mmap { inner: self.inner })
    }

    /// Transition the memory map to be readable and executable.
    ///
    /// If the memory map is file-backed, the file must have been opened with execute permissions.
    ///
    /// On systems with separate instructions and data caches (a category that includes many ARM
    /// chips), a platform-specific call may be needed to ensure that the changes are visible to the
    /// execution unit (e.g. when using this function to implement a JIT compiler).  For more
    /// details, see [this ARM write-up](https://community.arm.com/arm-community-blogs/b/architectures-and-processors-blog/posts/caches-and-self-modifying-code)
    /// or the `man` page for [`sys_icache_invalidate`](https://developer.apple.com/library/archive/documentation/System/Conceptual/ManPages_iPhoneOS/man3/sys_icache_invalidate.3.html).
    ///
    /// # Errors
    ///
    /// This method returns an error when the underlying system call fails, which can happen for a
    /// variety of reasons, such as when the file has not been opened with execute permissions.
    pub fn make_exec(mut self) -> Result<Mmap> {
        self.inner.make_exec()?;
        Ok(Mmap { inner: self.inner })
    }

    /// Advise OS how this memory map will be accessed. Only supported on Unix.
    ///
    /// See [madvise()](https://man7.org/linux/man-pages/man2/madvise.2.html) map page.
    #[cfg(unix)]
    pub fn advise(&self, advice: Advice) -> Result<()> {
        self.inner.advise(advice, 0, self.inner.len())
    }

    /// Advise OS how this range of memory map will be accessed.
    ///
    /// The offset and length must be in the bounds of the memory map.
    ///
    /// Only supported on Unix.
    ///
    /// See [madvise()](https://man7.org/linux/man-pages/man2/madvise.2.html) map page.
    #[cfg(unix)]
    pub fn advise_range(&self, advice: Advice, offset: usize, len: usize) -> Result<()> {
        self.inner.advise(advice, offset, len)
    }
<<<<<<< HEAD
=======

    /// Lock the whole memory map into RAM. Only supported on Unix.
    ///
    /// See [mlock()](https://man7.org/linux/man-pages/man2/mlock.2.html) map page.
    #[cfg(unix)]
    pub fn lock(&self) -> Result<()> {
        self.inner.lock()
    }

    /// Unlock the whole memory map. Only supported on Unix.
    ///
    /// See [munlock()](https://man7.org/linux/man-pages/man2/munlock.2.html) map page.
    #[cfg(unix)]
    pub fn unlock(&self) -> Result<()> {
        self.inner.unlock()
    }

    /// Adjust the size of the memory mapping.
    ///
    /// This will try to resize the memory mapping in place. If
    /// [`RemapOptions::may_move`] is specified it will move the mapping if it
    /// could not resize in place, otherwise it will error.
    ///
    /// Only supported on Linux.
    ///
    /// See the [`mremap(2)`] man page.
    ///
    /// # Safety
    ///
    /// Resizing the memory mapping beyond the end of the mapped file will
    /// result in UB should you happen to access memory beyond the end of the
    /// file.
    ///
    /// [`mremap(2)`]: https://man7.org/linux/man-pages/man2/mremap.2.html
    #[cfg(target_os = "linux")]
    pub unsafe fn remap(&mut self, new_len: usize, options: RemapOptions) -> Result<()> {
        self.inner.remap(new_len, options)
    }
>>>>>>> 53d6e4cb
}

#[cfg(feature = "stable_deref_trait")]
unsafe impl stable_deref_trait::StableDeref for MmapMut {}

impl Deref for MmapMut {
    type Target = [u8];

    #[inline]
    fn deref(&self) -> &[u8] {
        unsafe { slice::from_raw_parts(self.inner.ptr(), self.inner.len()) }
    }
}

impl DerefMut for MmapMut {
    #[inline]
    fn deref_mut(&mut self) -> &mut [u8] {
        unsafe { slice::from_raw_parts_mut(self.inner.mut_ptr(), self.inner.len()) }
    }
}

impl AsRef<[u8]> for MmapMut {
    #[inline]
    fn as_ref(&self) -> &[u8] {
        self.deref()
    }
}

impl AsMut<[u8]> for MmapMut {
    #[inline]
    fn as_mut(&mut self) -> &mut [u8] {
        self.deref_mut()
    }
}

impl fmt::Debug for MmapMut {
    fn fmt(&self, fmt: &mut fmt::Formatter) -> fmt::Result {
        fmt.debug_struct("MmapMut")
            .field("ptr", &self.as_ptr())
            .field("len", &self.len())
            .finish()
    }
}

/// Options for [`Mmap::remap`] and [`MmapMut::remap`].
#[derive(Copy, Clone, Default, Debug)]
#[cfg(target_os = "linux")]
pub struct RemapOptions {
    may_move: bool,
}

#[cfg(target_os = "linux")]
impl RemapOptions {
    /// Creates a mew set of options for resizing a memory map.
    pub fn new() -> Self {
        Self::default()
    }

    /// Controls whether the memory map can be moved if it is not possible to
    /// resize it in place.
    ///
    /// If false then the memory map is guaranteed to remain at the same
    /// address when being resized but attempting to resize will return an
    /// error if the new memory map would overlap with something else in the
    /// current process' memory.
    ///
    /// By default this is false.
    ///
    /// # `may_move` and `StableDeref`
    /// If the `stable_deref_trait` feature is enabled then [`Mmap`] and
    /// [`MmapMut`] implement `StableDeref`. `StableDeref` promises that the
    /// memory map dereferences to a fixed address, however, calling `remap`
    /// with `may_move` set may result in the backing memory of the mapping
    /// being moved to a new address. This may cause UB in other code
    /// depending on the `StableDeref` guarantees.
    pub fn may_move(mut self, may_move: bool) -> Self {
        self.may_move = may_move;
        self
    }

    pub(crate) fn into_flags(self) -> libc::c_int {
        if self.may_move {
            libc::MREMAP_MAYMOVE
        } else {
            0
        }
    }
}

#[cfg(test)]
mod test {
    extern crate tempfile;

    #[cfg(unix)]
<<<<<<< HEAD
    use rustix::mm::Advice;
    use std::fs::OpenOptions;
=======
    use crate::advice::Advice;
    use std::fs::{File, OpenOptions};
>>>>>>> 53d6e4cb
    use std::io::{Read, Write};
    use std::mem;
    #[cfg(unix)]
    use std::os::unix::io::AsRawFd;
    #[cfg(windows)]
    use std::os::windows::fs::OpenOptionsExt;

    #[cfg(windows)]
    const GENERIC_ALL: u32 = 0x10000000;

    use super::{Mmap, MmapMut, MmapOptions};

    #[test]
    fn map_file() {
        let expected_len = 128;
        let tempdir = tempfile::tempdir().unwrap();
        let path = tempdir.path().join("mmap");

        let file = OpenOptions::new()
            .read(true)
            .write(true)
            .create(true)
            .open(path)
            .unwrap();

        file.set_len(expected_len as u64).unwrap();

        let mut mmap = unsafe { MmapMut::map_mut(&file).unwrap() };
        let len = mmap.len();
        assert_eq!(expected_len, len);

        let zeros = vec![0; len];
        let incr: Vec<u8> = (0..len as u8).collect();

        // check that the mmap is empty
        assert_eq!(&zeros[..], &mmap[..]);

        // write values into the mmap
        (&mut mmap[..]).write_all(&incr[..]).unwrap();

        // read values back
        assert_eq!(&incr[..], &mmap[..]);
    }

    #[test]
    #[cfg(unix)]
    fn map_fd() {
        let expected_len = 128;
        let tempdir = tempfile::tempdir().unwrap();
        let path = tempdir.path().join("mmap");

        let file = OpenOptions::new()
            .read(true)
            .write(true)
            .create(true)
            .open(path)
            .unwrap();

        file.set_len(expected_len as u64).unwrap();

        let mut mmap = unsafe { MmapMut::map_mut(file.as_raw_fd()).unwrap() };
        let len = mmap.len();
        assert_eq!(expected_len, len);

        let zeros = vec![0; len];
        let incr: Vec<u8> = (0..len as u8).collect();

        // check that the mmap is empty
        assert_eq!(&zeros[..], &mmap[..]);

        // write values into the mmap
        (&mut mmap[..]).write_all(&incr[..]).unwrap();

        // read values back
        assert_eq!(&incr[..], &mmap[..]);
    }

    /// Checks that "mapping" a 0-length file derefs to an empty slice.
    #[test]
    fn map_empty_file() {
        let tempdir = tempfile::tempdir().unwrap();
        let path = tempdir.path().join("mmap");

        let file = OpenOptions::new()
            .read(true)
            .write(true)
            .create(true)
            .open(path)
            .unwrap();
        let mmap = unsafe { Mmap::map(&file).unwrap() };
        assert!(mmap.is_empty());
        assert_eq!(mmap.as_ptr().align_offset(mem::size_of::<usize>()), 0);
        let mmap = unsafe { MmapMut::map_mut(&file).unwrap() };
        assert!(mmap.is_empty());
        assert_eq!(mmap.as_ptr().align_offset(mem::size_of::<usize>()), 0);
    }

    #[test]
    fn map_anon() {
        let expected_len = 128;
        let mut mmap = MmapMut::map_anon(expected_len).unwrap();
        let len = mmap.len();
        assert_eq!(expected_len, len);

        let zeros = vec![0; len];
        let incr: Vec<u8> = (0..len as u8).collect();

        // check that the mmap is empty
        assert_eq!(&zeros[..], &mmap[..]);

        // write values into the mmap
        (&mut mmap[..]).write_all(&incr[..]).unwrap();

        // read values back
        assert_eq!(&incr[..], &mmap[..]);
    }

    #[test]
    fn map_anon_zero_len() {
        assert!(MmapOptions::new().map_anon().unwrap().is_empty())
    }

    #[test]
    #[cfg(target_pointer_width = "32")]
    fn map_anon_len_overflow() {
        let res = MmapMut::map_anon(0x80000000);

        assert_eq!(
            res.unwrap_err().to_string(),
            "memory map length overflows isize"
        );
    }

    #[test]
    fn file_write() {
        let tempdir = tempfile::tempdir().unwrap();
        let path = tempdir.path().join("mmap");

        let mut file = OpenOptions::new()
            .read(true)
            .write(true)
            .create(true)
            .open(path)
            .unwrap();
        file.set_len(128).unwrap();

        let write = b"abc123";
        let mut read = [0u8; 6];

        let mut mmap = unsafe { MmapMut::map_mut(&file).unwrap() };
        (&mut mmap[..]).write_all(write).unwrap();
        mmap.flush().unwrap();

        file.read_exact(&mut read).unwrap();
        assert_eq!(write, &read);
    }

    #[test]
    fn flush_range() {
        let tempdir = tempfile::tempdir().unwrap();
        let path = tempdir.path().join("mmap");

        let file = OpenOptions::new()
            .read(true)
            .write(true)
            .create(true)
            .open(path)
            .unwrap();
        file.set_len(128).unwrap();
        let write = b"abc123";

        let mut mmap = unsafe {
            MmapOptions::new()
                .offset(2)
                .len(write.len())
                .map_mut(&file)
                .unwrap()
        };
        (&mut mmap[..]).write_all(write).unwrap();
        mmap.flush_async_range(0, write.len()).unwrap();
        mmap.flush_range(0, write.len()).unwrap();
    }

    #[test]
    fn map_copy() {
        let tempdir = tempfile::tempdir().unwrap();
        let path = tempdir.path().join("mmap");

        let mut file = OpenOptions::new()
            .read(true)
            .write(true)
            .create(true)
            .open(path)
            .unwrap();
        file.set_len(128).unwrap();

        let nulls = b"\0\0\0\0\0\0";
        let write = b"abc123";
        let mut read = [0u8; 6];

        let mut mmap = unsafe { MmapOptions::new().map_copy(&file).unwrap() };

        (&mut mmap[..]).write_all(write).unwrap();
        mmap.flush().unwrap();

        // The mmap contains the write
        (&mmap[..]).read_exact(&mut read).unwrap();
        assert_eq!(write, &read);

        // The file does not contain the write
        file.read_exact(&mut read).unwrap();
        assert_eq!(nulls, &read);

        // another mmap does not contain the write
        let mmap2 = unsafe { MmapOptions::new().map(&file).unwrap() };
        (&mmap2[..]).read_exact(&mut read).unwrap();
        assert_eq!(nulls, &read);
    }

    #[test]
    fn map_copy_read_only() {
        let tempdir = tempfile::tempdir().unwrap();
        let path = tempdir.path().join("mmap");

        let file = OpenOptions::new()
            .read(true)
            .write(true)
            .create(true)
            .open(path)
            .unwrap();
        file.set_len(128).unwrap();

        let nulls = b"\0\0\0\0\0\0";
        let mut read = [0u8; 6];

        let mmap = unsafe { MmapOptions::new().map_copy_read_only(&file).unwrap() };
        (&mmap[..]).read_exact(&mut read).unwrap();
        assert_eq!(nulls, &read);

        let mmap2 = unsafe { MmapOptions::new().map(&file).unwrap() };
        (&mmap2[..]).read_exact(&mut read).unwrap();
        assert_eq!(nulls, &read);
    }

    #[test]
    fn map_offset() {
        let tempdir = tempfile::tempdir().unwrap();
        let path = tempdir.path().join("mmap");

        let file = OpenOptions::new()
            .read(true)
            .write(true)
            .create(true)
            .open(path)
            .unwrap();

        let offset = u32::MAX as u64 + 2;
        let len = 5432;
        file.set_len(offset + len as u64).unwrap();

        // Check inferred length mmap.
        let mmap = unsafe { MmapOptions::new().offset(offset).map_mut(&file).unwrap() };
        assert_eq!(len, mmap.len());

        // Check explicit length mmap.
        let mut mmap = unsafe {
            MmapOptions::new()
                .offset(offset)
                .len(len)
                .map_mut(&file)
                .unwrap()
        };
        assert_eq!(len, mmap.len());

        let zeros = vec![0; len];
        let incr: Vec<_> = (0..len).map(|i| i as u8).collect();

        // check that the mmap is empty
        assert_eq!(&zeros[..], &mmap[..]);

        // write values into the mmap
        (&mut mmap[..]).write_all(&incr[..]).unwrap();

        // read values back
        assert_eq!(&incr[..], &mmap[..]);
    }

    #[test]
    fn index() {
        let mut mmap = MmapMut::map_anon(128).unwrap();
        mmap[0] = 42;
        assert_eq!(42, mmap[0]);
    }

    #[test]
    fn sync_send() {
        let mmap = MmapMut::map_anon(129).unwrap();

        fn is_sync_send<T>(_val: T)
        where
            T: Sync + Send,
        {
        }

        is_sync_send(mmap);
    }

    #[cfg(any(target_arch = "x86", target_arch = "x86_64"))]
    fn jit_x86(mut mmap: MmapMut) {
        mmap[0] = 0xB8; // mov eax, 0xAB
        mmap[1] = 0xAB;
        mmap[2] = 0x00;
        mmap[3] = 0x00;
        mmap[4] = 0x00;
        mmap[5] = 0xC3; // ret

        let mmap = mmap.make_exec().expect("make_exec");

        let jitfn: extern "C" fn() -> u8 = unsafe { mem::transmute(mmap.as_ptr()) };
        assert_eq!(jitfn(), 0xab);
    }

    #[test]
    #[cfg(any(target_arch = "x86", target_arch = "x86_64"))]
    fn jit_x86_anon() {
        jit_x86(MmapMut::map_anon(4096).unwrap());
    }

    #[test]
    #[cfg(any(target_arch = "x86", target_arch = "x86_64"))]
    fn jit_x86_file() {
        let tempdir = tempfile::tempdir().unwrap();
        let mut options = OpenOptions::new();
        #[cfg(windows)]
        options.access_mode(GENERIC_ALL);

        let file = options
            .read(true)
            .write(true)
            .create(true)
            .open(&tempdir.path().join("jit_x86"))
            .expect("open");

        file.set_len(4096).expect("set_len");
        jit_x86(unsafe { MmapMut::map_mut(&file).expect("map_mut") });
    }

    #[test]
    fn mprotect_file() {
        let tempdir = tempfile::tempdir().unwrap();
        let path = tempdir.path().join("mmap");

        let mut options = OpenOptions::new();
        #[cfg(windows)]
        options.access_mode(GENERIC_ALL);

        let mut file = options
            .read(true)
            .write(true)
            .create(true)
            .open(path)
            .expect("open");
        file.set_len(256_u64).expect("set_len");

        let mmap = unsafe { MmapMut::map_mut(&file).expect("map_mut") };

        let mmap = mmap.make_read_only().expect("make_read_only");
        let mut mmap = mmap.make_mut().expect("make_mut");

        let write = b"abc123";
        let mut read = [0u8; 6];

        (&mut mmap[..]).write_all(write).unwrap();
        mmap.flush().unwrap();

        // The mmap contains the write
        (&mmap[..]).read_exact(&mut read).unwrap();
        assert_eq!(write, &read);

        // The file should contain the write
        file.read_exact(&mut read).unwrap();
        assert_eq!(write, &read);

        // another mmap should contain the write
        let mmap2 = unsafe { MmapOptions::new().map(&file).unwrap() };
        (&mmap2[..]).read_exact(&mut read).unwrap();
        assert_eq!(write, &read);

        let mmap = mmap.make_exec().expect("make_exec");

        drop(mmap);
    }

    #[test]
    fn mprotect_copy() {
        let tempdir = tempfile::tempdir().unwrap();
        let path = tempdir.path().join("mmap");

        let mut options = OpenOptions::new();
        #[cfg(windows)]
        options.access_mode(GENERIC_ALL);

        let mut file = options
            .read(true)
            .write(true)
            .create(true)
            .open(path)
            .expect("open");
        file.set_len(256_u64).expect("set_len");

        let mmap = unsafe { MmapOptions::new().map_copy(&file).expect("map_mut") };

        let mmap = mmap.make_read_only().expect("make_read_only");
        let mut mmap = mmap.make_mut().expect("make_mut");

        let nulls = b"\0\0\0\0\0\0";
        let write = b"abc123";
        let mut read = [0u8; 6];

        (&mut mmap[..]).write_all(write).unwrap();
        mmap.flush().unwrap();

        // The mmap contains the write
        (&mmap[..]).read_exact(&mut read).unwrap();
        assert_eq!(write, &read);

        // The file does not contain the write
        file.read_exact(&mut read).unwrap();
        assert_eq!(nulls, &read);

        // another mmap does not contain the write
        let mmap2 = unsafe { MmapOptions::new().map(&file).unwrap() };
        (&mmap2[..]).read_exact(&mut read).unwrap();
        assert_eq!(nulls, &read);

        let mmap = mmap.make_exec().expect("make_exec");

        drop(mmap);
    }

    #[test]
    fn mprotect_anon() {
        let mmap = MmapMut::map_anon(256).expect("map_mut");

        let mmap = mmap.make_read_only().expect("make_read_only");
        let mmap = mmap.make_mut().expect("make_mut");
        let mmap = mmap.make_exec().expect("make_exec");
        drop(mmap);
    }

    #[test]
    fn raw() {
        let tempdir = tempfile::tempdir().unwrap();
        let path = tempdir.path().join("mmapraw");

        let mut options = OpenOptions::new();
        let mut file = options
            .read(true)
            .write(true)
            .create(true)
            .open(path)
            .expect("open");
        file.write_all(b"abc123").unwrap();
        let mmap = MmapOptions::new().map_raw(&file).unwrap();
        assert_eq!(mmap.len(), 6);
        assert!(!mmap.as_ptr().is_null());
        assert_eq!(unsafe { std::ptr::read(mmap.as_ptr()) }, b'a');
    }

    #[test]
    fn raw_read_only() {
        let tempdir = tempfile::tempdir().unwrap();
        let path = tempdir.path().join("mmaprawro");

        File::create(&path).unwrap().write_all(b"abc123").unwrap();

        let mmap = MmapOptions::new()
            .map_raw_read_only(&File::open(&path).unwrap())
            .unwrap();

        assert_eq!(mmap.len(), 6);
        assert!(!mmap.as_ptr().is_null());
        assert_eq!(unsafe { std::ptr::read(mmap.as_ptr()) }, b'a');
    }

    /// Something that relies on StableDeref
    #[test]
    #[cfg(feature = "stable_deref_trait")]
    fn owning_ref() {
        extern crate owning_ref;

        let mut map = MmapMut::map_anon(128).unwrap();
        map[10] = 42;
        let owning = owning_ref::OwningRef::new(map);
        let sliced = owning.map(|map| &map[10..20]);
        assert_eq!(42, sliced[0]);

        let map = sliced.into_owner().make_read_only().unwrap();
        let owning = owning_ref::OwningRef::new(map);
        let sliced = owning.map(|map| &map[10..20]);
        assert_eq!(42, sliced[0]);
    }

    #[test]
    #[cfg(unix)]
    fn advise() {
        let expected_len = 128;
        let tempdir = tempfile::tempdir().unwrap();
        let path = tempdir.path().join("mmap_advise");

        let file = OpenOptions::new()
            .read(true)
            .write(true)
            .create(true)
            .open(path)
            .unwrap();

        file.set_len(expected_len as u64).unwrap();

        // Test MmapMut::advise
        let mut mmap = unsafe { MmapMut::map_mut(&file).unwrap() };
        mmap.advise(Advice::Random)
            .expect("mmap advising should be supported on unix");

        let len = mmap.len();
        assert_eq!(expected_len, len);

        let zeros = vec![0; len];
        let incr: Vec<u8> = (0..len as u8).collect();

        // check that the mmap is empty
        assert_eq!(&zeros[..], &mmap[..]);

        mmap.advise_range(Advice::Sequential, 0, mmap.len())
            .expect("mmap advising should be supported on unix");

        // write values into the mmap
        (&mut mmap[..]).write_all(&incr[..]).unwrap();

        // read values back
        assert_eq!(&incr[..], &mmap[..]);

        // Set advice and Read from the read-only map
        let mmap = unsafe { Mmap::map(&file).unwrap() };

        mmap.advise(Advice::Random)
            .expect("mmap advising should be supported on unix");

        // read values back
        assert_eq!(&incr[..], &mmap[..]);
    }

    /// Returns true if a non-zero amount of memory is locked.
    #[cfg(target_os = "linux")]
    fn is_locked() -> bool {
        let status = &std::fs::read_to_string("/proc/self/status")
            .expect("/proc/self/status should be available");
        for line in status.lines() {
            if line.starts_with("VmLck:") {
                let numbers = line.replace(|c: char| !c.is_ascii_digit(), "");
                return numbers != "0";
            }
        }
        panic!("cannot get VmLck information")
    }

    #[test]
    #[cfg(unix)]
    fn lock() {
        let tempdir = tempfile::tempdir().unwrap();
        let path = tempdir.path().join("mmap_lock");

        let file = OpenOptions::new()
            .read(true)
            .write(true)
            .create(true)
            .open(path)
            .unwrap();
        file.set_len(128).unwrap();

        let mmap = unsafe { Mmap::map(&file).unwrap() };
        #[cfg(target_os = "linux")]
        assert!(!is_locked());

        mmap.mlock().expect("mmap lock should be supported on unix");
        #[cfg(target_os = "linux")]
        assert!(is_locked());

        mmap.mlock()
            .expect("mmap lock again should not cause problems");
        #[cfg(target_os = "linux")]
        assert!(is_locked());

        mmap.munlock()
            .expect("mmap unlock should be supported on unix");
        #[cfg(target_os = "linux")]
        assert!(!is_locked());

        mmap.munlock()
            .expect("mmap unlock again should not cause problems");
        #[cfg(target_os = "linux")]
        assert!(!is_locked());
    }

    #[test]
    #[cfg(target_os = "linux")]
    fn remap_grow() {
        use crate::RemapOptions;

        let initial_len = 128;
        let final_len = 2000;

        let zeros = vec![0u8; final_len];
        let incr: Vec<u8> = (0..final_len).map(|v| v as u8).collect();

        let file = tempfile::tempfile().unwrap();
        file.set_len(final_len as u64).unwrap();

        let mut mmap = unsafe { MmapOptions::new().len(initial_len).map_mut(&file).unwrap() };
        assert_eq!(mmap.len(), initial_len);
        assert_eq!(&mmap[..], &zeros[..initial_len]);

        unsafe {
            mmap.remap(final_len, RemapOptions::new().may_move(true))
                .unwrap()
        };

        // The size should have been updated
        assert_eq!(mmap.len(), final_len);

        // Should still be all zeros
        assert_eq!(&mmap[..], &zeros);

        // Write out to the whole expanded slice.
        mmap.copy_from_slice(&incr);
    }

    #[test]
    #[cfg(target_os = "linux")]
    fn remap_shrink() {
        use crate::RemapOptions;

        let initial_len = 20000;
        let final_len = 400;

        let incr: Vec<u8> = (0..final_len).map(|v| v as u8).collect();

        let file = tempfile::tempfile().unwrap();
        file.set_len(initial_len as u64).unwrap();

        let mut mmap = unsafe { MmapMut::map_mut(&file).unwrap() };
        assert_eq!(mmap.len(), initial_len);

        unsafe { mmap.remap(final_len, RemapOptions::new()).unwrap() };
        assert_eq!(mmap.len(), final_len);

        // Check that the mmap is still writable along the slice length
        mmap.copy_from_slice(&incr);
    }

    #[test]
    #[cfg(target_os = "linux")]
    #[cfg(target_pointer_width = "32")]
    fn remap_len_overflow() {
        use crate::RemapOptions;

        let file = tempfile::tempfile().unwrap();
        file.set_len(1024).unwrap();
        let mut mmap = unsafe { MmapOptions::new().len(1024).map(&file).unwrap() };

        let res = unsafe { mmap.remap(0x80000000, RemapOptions::new().may_move(true)) };
        assert_eq!(
            res.unwrap_err().to_string(),
            "memory map length overflows isize"
        );

        assert_eq!(mmap.len(), 1024);
    }

    #[test]
    #[cfg(target_os = "linux")]
    fn remap_with_offset() {
        use crate::RemapOptions;

        let offset = 77;
        let initial_len = 128;
        let final_len = 2000;

        let zeros = vec![0u8; final_len];
        let incr: Vec<u8> = (0..final_len).map(|v| v as u8).collect();

        let file = tempfile::tempfile().unwrap();
        file.set_len(final_len as u64 + offset).unwrap();

        let mut mmap = unsafe {
            MmapOptions::new()
                .len(initial_len)
                .offset(offset)
                .map_mut(&file)
                .unwrap()
        };
        assert_eq!(mmap.len(), initial_len);
        assert_eq!(&mmap[..], &zeros[..initial_len]);

        unsafe {
            mmap.remap(final_len, RemapOptions::new().may_move(true))
                .unwrap()
        };

        // The size should have been updated
        assert_eq!(mmap.len(), final_len);

        // Should still be all zeros
        assert_eq!(&mmap[..], &zeros);

        // Write out to the whole expanded slice.
        mmap.copy_from_slice(&incr);
    }
}<|MERGE_RESOLUTION|>--- conflicted
+++ resolved
@@ -679,26 +679,16 @@
     ///
     /// See [mlock()](https://man7.org/linux/man-pages/man2/mlock.2.html) map page.
     #[cfg(unix)]
-<<<<<<< HEAD
     pub fn mlock(&self) -> Result<()> {
         self.inner.mlock()
-=======
-    pub fn lock(&self) -> Result<()> {
-        self.inner.lock()
->>>>>>> 53d6e4cb
     }
 
     /// Unlock the whole memory map. Only supported on Unix.
     ///
     /// See [munlock()](https://man7.org/linux/man-pages/man2/munlock.2.html) map page.
     #[cfg(unix)]
-<<<<<<< HEAD
     pub fn munlock(&self) -> Result<()> {
         self.inner.munlock()
-=======
-    pub fn unlock(&self) -> Result<()> {
-        self.inner.unlock()
->>>>>>> 53d6e4cb
     }
 
     /// Adjust the size of the memory mapping.
@@ -913,20 +903,14 @@
     ///
     /// See [mlock()](https://man7.org/linux/man-pages/man2/mlock.2.html) map page.
     #[cfg(unix)]
-<<<<<<< HEAD
     pub fn mlock(&self) -> Result<()> {
         self.inner.mlock()
-=======
-    pub fn lock(&self) -> Result<()> {
-        self.inner.lock()
->>>>>>> 53d6e4cb
     }
 
     /// Unlock the whole memory map. Only supported on Unix.
     ///
     /// See [munlock()](https://man7.org/linux/man-pages/man2/munlock.2.html) map page.
     #[cfg(unix)]
-<<<<<<< HEAD
     pub fn munlock(&self) -> Result<()> {
         self.inner.munlock()
     }
@@ -947,10 +931,6 @@
     #[cfg(unix)]
     pub fn munlock_segment(&self, data_size: usize, offset: usize) -> Result<()> {
         self.inner.munlock_segment(data_size, offset)
-=======
-    pub fn unlock(&self) -> Result<()> {
-        self.inner.unlock()
->>>>>>> 53d6e4cb
     }
 
     /// Adjust the size of the memory mapping.
@@ -1260,24 +1240,6 @@
     pub fn advise_range(&self, advice: Advice, offset: usize, len: usize) -> Result<()> {
         self.inner.advise(advice, offset, len)
     }
-<<<<<<< HEAD
-=======
-
-    /// Lock the whole memory map into RAM. Only supported on Unix.
-    ///
-    /// See [mlock()](https://man7.org/linux/man-pages/man2/mlock.2.html) map page.
-    #[cfg(unix)]
-    pub fn lock(&self) -> Result<()> {
-        self.inner.lock()
-    }
-
-    /// Unlock the whole memory map. Only supported on Unix.
-    ///
-    /// See [munlock()](https://man7.org/linux/man-pages/man2/munlock.2.html) map page.
-    #[cfg(unix)]
-    pub fn unlock(&self) -> Result<()> {
-        self.inner.unlock()
-    }
 
     /// Adjust the size of the memory mapping.
     ///
@@ -1300,7 +1262,6 @@
     pub unsafe fn remap(&mut self, new_len: usize, options: RemapOptions) -> Result<()> {
         self.inner.remap(new_len, options)
     }
->>>>>>> 53d6e4cb
 }
 
 #[cfg(feature = "stable_deref_trait")]
@@ -1345,63 +1306,13 @@
     }
 }
 
-/// Options for [`Mmap::remap`] and [`MmapMut::remap`].
-#[derive(Copy, Clone, Default, Debug)]
-#[cfg(target_os = "linux")]
-pub struct RemapOptions {
-    may_move: bool,
-}
-
-#[cfg(target_os = "linux")]
-impl RemapOptions {
-    /// Creates a mew set of options for resizing a memory map.
-    pub fn new() -> Self {
-        Self::default()
-    }
-
-    /// Controls whether the memory map can be moved if it is not possible to
-    /// resize it in place.
-    ///
-    /// If false then the memory map is guaranteed to remain at the same
-    /// address when being resized but attempting to resize will return an
-    /// error if the new memory map would overlap with something else in the
-    /// current process' memory.
-    ///
-    /// By default this is false.
-    ///
-    /// # `may_move` and `StableDeref`
-    /// If the `stable_deref_trait` feature is enabled then [`Mmap`] and
-    /// [`MmapMut`] implement `StableDeref`. `StableDeref` promises that the
-    /// memory map dereferences to a fixed address, however, calling `remap`
-    /// with `may_move` set may result in the backing memory of the mapping
-    /// being moved to a new address. This may cause UB in other code
-    /// depending on the `StableDeref` guarantees.
-    pub fn may_move(mut self, may_move: bool) -> Self {
-        self.may_move = may_move;
-        self
-    }
-
-    pub(crate) fn into_flags(self) -> libc::c_int {
-        if self.may_move {
-            libc::MREMAP_MAYMOVE
-        } else {
-            0
-        }
-    }
-}
-
 #[cfg(test)]
 mod test {
     extern crate tempfile;
 
     #[cfg(unix)]
-<<<<<<< HEAD
     use rustix::mm::Advice;
-    use std::fs::OpenOptions;
-=======
-    use crate::advice::Advice;
     use std::fs::{File, OpenOptions};
->>>>>>> 53d6e4cb
     use std::io::{Read, Write};
     use std::mem;
     #[cfg(unix)]
