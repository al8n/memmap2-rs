--- conflicted
+++ resolved
@@ -1,12 +1,7 @@
-<<<<<<< HEAD
-use std::os::unix::io::RawFd;
-=======
-extern crate libc;
 
 use std::fs::File;
 use std::mem::ManuallyDrop;
 use std::os::unix::io::{FromRawFd, RawFd};
->>>>>>> 17f01286
 use std::sync::atomic::{AtomicUsize, Ordering};
 use std::{io, ptr};
 
@@ -146,6 +141,44 @@
     }
 
     #[inline]
+    pub fn mlock(&self) -> io::Result<()> {
+        unsafe {
+            rustix::mm::mlock(self.ptr, self.len).map_err(|e| {
+                io::Error::from_raw_os_error(e.raw_os_error())
+            })
+        }
+    }
+
+    #[inline]
+    pub fn munlock(&self) -> io::Result<()> {
+        unsafe {
+            rustix::mm::munlock(self.ptr, self.len).map_err(|e| {
+                io::Error::from_raw_os_error(e.raw_os_error())
+            })
+        }
+    }
+
+    #[inline]
+    pub fn mlock_segment(&self, data_size: usize, offset: usize) -> io::Result<()> {
+        let alignment = (self.ptr as usize + offset) % page_size();
+        let offset = offset as isize - alignment as isize;
+        let len = self.len.min(data_size) + alignment;
+
+        unsafe { rustix::mm::mlock(self.ptr.offset(offset), len.min(data_size)) }
+            .map_err(|e| io::Error::from_raw_os_error(e.raw_os_error()))
+    }
+
+    #[inline]
+    pub fn munlock_segment(&self, data_size: usize, offset: usize) -> io::Result<()> {
+        let alignment = (self.ptr as usize + offset) % page_size();
+        let offset = offset as isize - alignment as isize;
+        let len = self.len.min(data_size) + alignment;
+
+        unsafe { rustix::mm::munlock(self.ptr.offset(offset), len) }
+            .map_err(|e| io::Error::from_raw_os_error(e.raw_os_error()))
+    }
+
+    #[inline]
     pub fn mlock(&self, data_size: usize, offset: usize) -> io::Result<()> {
         let alignment = (self.ptr as usize + offset) % page_size();
         let offset = offset as isize - alignment as isize;
@@ -226,10 +259,6 @@
     }
 
     /// Open an anonymous memory map.
-<<<<<<< HEAD
-    pub fn map_anon(len: usize, stack: bool) -> io::Result<MmapInner> {
-        MmapInner::new_anon(len, stack)
-=======
     pub fn map_anon(len: usize, stack: bool, populate: bool) -> io::Result<MmapInner> {
         let stack = if stack { MAP_STACK } else { 0 };
         let populate = if populate { MAP_POPULATE } else { 0 };
@@ -240,7 +269,6 @@
             -1,
             0,
         )
->>>>>>> 17f01286
     }
 
     pub fn flush(&self, offset: usize, len: usize) -> io::Result<()> {
@@ -297,43 +325,16 @@
         self.len
     }
 
-<<<<<<< HEAD
-    pub fn advise(&self, advice: rustix::mm::Advice) -> io::Result<()> {
-        unsafe { rustix::mm::madvise(self.ptr, self.len, advice) }
-            .map_err(|e| io::Error::from_raw_os_error(e.raw_os_error()))
-=======
-    pub fn advise(&self, advice: Advice, offset: usize, len: usize) -> io::Result<()> {
+    pub fn advise(&self, advice: rustix::mm::Advice, offset: usize, len: usize) -> io::Result<()> {
         let alignment = (self.ptr as usize + offset) % page_size();
         let offset = offset as isize - alignment as isize;
         let len = len + alignment;
         unsafe {
-            if libc::madvise(self.ptr.offset(offset), len, advice as i32) != 0 {
-                Err(io::Error::last_os_error())
-            } else {
-                Ok(())
+            match rustix::mm::madvise(self.ptr.offset(offset), len, advice as i32) {
+                Ok(_) => Ok(()),
+                Err(e) => Err(io::Error::from_raw_os_error(e.raw_os_error())),   
             }
         }
-    }
-
-    pub fn lock(&self) -> io::Result<()> {
-        unsafe {
-            if libc::mlock(self.ptr, self.len) != 0 {
-                Err(io::Error::last_os_error())
-            } else {
-                Ok(())
-            }
-        }
-    }
-
-    pub fn unlock(&self) -> io::Result<()> {
-        unsafe {
-            if libc::munlock(self.ptr, self.len) != 0 {
-                Err(io::Error::last_os_error())
-            } else {
-                Ok(())
-            }
-        }
->>>>>>> 17f01286
     }
 }
 
@@ -371,7 +372,6 @@
 }
 
 pub fn file_len(file: RawFd) -> io::Result<u64> {
-<<<<<<< HEAD
     use rustix::fs::fstat;
 
     let borrowed_fd: rustix::fd::BorrowedFd<'_> =
@@ -379,12 +379,5 @@
     match fstat(borrowed_fd) {
         Ok(stat) => Ok(stat.st_size as u64),
         Err(e) => Err(io::Error::from_raw_os_error(e.raw_os_error())),
-=======
-    // SAFETY: We must not close the passed-in fd by dropping the File we create,
-    // we ensure this by immediately wrapping it in a ManuallyDrop.
-    unsafe {
-        let file = ManuallyDrop::new(File::from_raw_fd(file));
-        Ok(file.metadata()?.len())
->>>>>>> 17f01286
     }
 }